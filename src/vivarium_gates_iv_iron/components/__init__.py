--- conflicted
+++ resolved
@@ -1,9 +1,4 @@
 from vivarium_gates_iv_iron.components.observers import (
-<<<<<<< HEAD
-    MortalityObserver, DisabilityObserver, PregnancyObserver,
-    MaternalDisordersObserver, MaternalHemorrhageObserver,
-    HemoglobinObserver, AnemiaObserver,
-=======
     MortalityObserver,
     DisabilityObserver,
     PregnancyObserver,
@@ -11,6 +6,5 @@
     MaternalHemorrhageObserver,
     HemoglobinObserver,
     AnemiaObserver,
->>>>>>> 1df7cd0e
 )
 from vivarium_gates_iv_iron.components.pregnancy import Pregnancy