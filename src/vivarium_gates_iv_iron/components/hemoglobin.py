import numpy as np
import pandas as pd
import scipy.stats
<<<<<<< HEAD

from vivarium.framework.engine import Builder
from vivarium.framework.population import SimulantData


from vivarium_gates_iv_iron.constants.data_values import HEMOGLOBIN_DISTRIBUTION_PARAMETERS, HEMOGLOBIN_THRESHOLD_DATA, ANEMIA_DISABILITY_WEIGHTS
=======

from vivarium.framework.engine import Builder
from vivarium.framework.population import SimulantData


from vivarium_gates_iv_iron.constants.data_values import HEMOGLOBIN_DISTRIBUTION_PARAMETERS
>>>>>>> 9f4319d0
from vivarium_gates_iv_iron.constants import data_keys


class Hemoglobin:
    """
    class for hemoglobin utilities and calculations that in turn will be used to find anemia status for simulants.
    """
    def __init__(self):
        pass

    @property
    def name(self):
        return "hemoglobin"

    def setup(self, builder: Builder):
        self.randomness = builder.randomness.get_stream(self.name)
        self.columns_created = ["country", "hemoglobin_distribution_propensity", "hemoglobin_percentile"]
        # load data
<<<<<<< HEAD
        # TODO: do this s/location/country in the loader?
        mean = builder.data.load(data_keys.HEMOGLOBIN.MEAN).rename(columns={"location": "country"})
        stddev = builder.data.load(data_keys.HEMOGLOBIN.STANDARD_DEVIATION).rename(columns={"location": "country"})
        self.location_weights = builder.data.load(data_keys.POPULATION.PLW_LOCATION_WEIGHTS).rename(columns={"location": "country"})
        index_columns = ["country", "sex", "age_start", 'age_end', 'year_start', 'year_end']
        mean = mean.set_index(index_columns)["value"].rename("mean")
        stddev = stddev.set_index(index_columns)["value"].rename("stddev")
=======
        mean = builder.data.load(data_keys.HEMOGLOBIN.MEAN)
        stddev = builder.data.load(data_keys.HEMOGLOBIN.STANDARD_DEVIATION)
        # TODO replace --->>>
        location_weights = mean.copy().drop(columns=["value"])
        # lookup data, categorical column "country"
        mean_dfs, stddev_dfs = [], []
        # TODO have this in artifact and correct the location weights
        for country in ["Bangladesh", "Pakistan", "India"]:
            loc_mean = mean.copy()
            loc_stddev = stddev.copy()
            loc_mean["country"] = country
            loc_stddev["country"] = country
            mean_dfs.append(loc_mean)
            stddev_dfs.append(loc_stddev)
            location_weights[country] = 1/3  # will be pop of country over pop of region
        index_columns = ["country", "sex", "age_start", 'age_end', 'year_start', 'year_end']
        mean = pd.concat(mean_dfs).set_index(index_columns)["value"].rename("mean")
        stddev = pd.concat(stddev_dfs).set_index(index_columns)["value"].rename("stddev")
        # <<<--- TODO replace
>>>>>>> 9f4319d0
        distribution_parameters = pd.concat([mean, stddev], axis=1).reset_index()
        self.distribution_parameters = builder.value.register_value_producer("hemoglobin.exposure_parameters",
            source=builder.lookup.build_table(distribution_parameters, key_columns=["sex", "country"], parameter_columns=["age", "year"]),
                                                                             requires_columns=["age", "sex", "country"])
<<<<<<< HEAD
=======
        self.location_weights = builder.lookup.build_table(location_weights, key_columns=["sex"],
                                                           parameter_columns=["age", "year"])
>>>>>>> 9f4319d0
        self.hemoglobin = builder.value.register_value_producer("hemoglobin.exposure", source=self.hemoglobin_source,
                                                                requires_values=["hemoglobin.exposure_parameters"],
                                                                requires_streams=[self.name])

<<<<<<< HEAD
        self.thresholds = builder.lookup.build_table(HEMOGLOBIN_THRESHOLD_DATA,
                                                     key_columns=["sex", "pregnancy_status"],
                                                     parameter_columns=["age"])

        self.anemia_levels = builder.value.register_value_producer("anemia_levels", source=self.anemia_source,
                                                                   requires_values=["hemoglobin.exposure"])

=======
>>>>>>> 9f4319d0
        builder.population.initializes_simulants(self.on_initialize_simulants,
                                                 creates_columns=self.columns_created,
                                                 requires_streams=[self.name])

        self.population_view = builder.population.get_view(self.columns_created)
        builder.event.register_listener("time_step", self.on_time_step)

    def on_initialize_simulants(self, pop_data: SimulantData) -> None:
<<<<<<< HEAD
        pop_update = pd.DataFrame({"country": self.randomness.choice(pop_data.index,
                                                                     choices=self.location_weights.country.to_list(),
                                                                     p=self.location_weights.value.to_list(),
                                                                     additional_key="country"),
                                   "hemoglobin_distribution_propensity": self.randomness.get_draw(
                                       pop_data.index,
                                       additional_key="hemoglobin_distribution_propensity"),
=======
        location_weights = self.location_weights(pop_data.index)
        pop_update = pd.DataFrame({"country": self.randomness.choice(pop_data.index, choices=location_weights.columns.tolist(),
                                                                     p=location_weights, additional_key="country"),
                                   "hemoglobin_distribution_propensity": self.randomness.get_draw(pop_data.index,
                                                                                     additional_key="hemoglobin_distribution_propensity"),
>>>>>>> 9f4319d0
                                   "hemoglobin_percentile": self.randomness.get_draw(pop_data.index, additional_key="hemoglobin_percentile")},
                                  index=pop_data.index)
        self.population_view.update(pop_update)

    def on_time_step(self, event):
        self.distribution_parameters(event.index)
        self.hemoglobin(event.index)
<<<<<<< HEAD
        self.anemia_levels(event.index)
=======
        breakpoint()
>>>>>>> 9f4319d0
        return

    def hemoglobin_source(self, idx: pd.Index) -> pd.Series:
        distribution_parameters = self.distribution_parameters(idx)
        pop = self.population_view.get(idx)
        return self.sample_from_hemoglobin_distribution(pop["hemoglobin_distribution_propensity"], pop["hemoglobin_percentile"], distribution_parameters)

<<<<<<< HEAD
    def anemia_source(self, index: pd.Index) -> pd.Series:
        hemoglobin_level = self.hemoglobin(index)
        thresholds = self.thresholds(index)
        choice_index = (hemoglobin_level.values[np.newaxis].T < thresholds).sum(axis=1)

        return pd.Series(np.array(["none", "mild", "moderate", "severe"])[choice_index], index=index, name="anemia_levels")
=======
>>>>>>> 9f4319d0

    @staticmethod
    def _gamma_ppf(propensity, mean, sd):
        """Returns the quantile for the given quantile rank (`propensity`) of a Gamma
        distribution with the specified mean and standard deviation.
        """
        shape = (mean / sd) ** 2
        scale = sd ** 2 / mean
        return scipy.stats.gamma(a=shape, scale=scale).ppf(propensity)

    @staticmethod
    def _mirrored_gumbel_ppf(propensity, mean, sd):
        """Returns the quantile for the given quantile rank (`propensity`) of a mirrored Gumbel
        distribution with the specified mean and standard deviation.
        """
        _alpha = HEMOGLOBIN_DISTRIBUTION_PARAMETERS.XMAX - mean \
                    - (sd * HEMOGLOBIN_DISTRIBUTION_PARAMETERS.EULERS_CONSTANT * np.sqrt(6) / np.pi)
        scale = sd * np.sqrt(6) / np.pi
        tmp = _alpha + (scale * HEMOGLOBIN_DISTRIBUTION_PARAMETERS.EULERS_CONSTANT)
        alpha = _alpha + HEMOGLOBIN_DISTRIBUTION_PARAMETERS.XMAX - (2 * tmp)
        return scipy.stats.gumbel_r(alpha, scale=scale).ppf(propensity)

    def sample_from_hemoglobin_distribution(self, propensity_distribution, propensity, exposure_parameters):
        """
        Returns a sample from an ensemble distribution with the specified mean and
        standard deviation (stored in `exposure_parameters`) that is 40% Gamma and
        60% mirrored Gumbel. The sampled value is a function of the two propensities
        `prop_dist` (used to choose whether to sample from the Gamma distribution or
        the mirrored Gumbel distribution) and `propensity` (used as the quantile rank
        for the selected distribution).
        """

        exposure_data = exposure_parameters
        mean = exposure_data["mean"]
        sd = exposure_data["stddev"]

        gamma = propensity_distribution < 0.4
        gumbel = ~gamma
        ret_val = pd.Series(index=propensity_distribution.index, name="value")
<<<<<<< HEAD
        ret_val.loc[gamma] = self._gamma_ppf(propensity, mean, sd)[gamma]
        ret_val.loc[gumbel] = self._mirrored_gumbel_ppf(propensity, mean, sd)[gumbel]
        return ret_val

    def disability_weight(self, index: pd.Index) -> pd.Series:
        hemoglobin_level = self.hemoglobin(index)
        thresholds = self.thresholds(index)
        choice_index = (hemoglobin_level.values[np.newaxis].T < thresholds).sum(axis=1)
        anemia_levels = pd.Series(np.array(["none", "mild", "moderate", "severe"])[choice_index], index=index,
                                 name="anemia_levels")
        return anemia_levels.map(ANEMIA_DISABILITY_WEIGHTS)

=======
        ret_val.loc[gamma] = self._gamma_ppf(propensity.loc[gamma], mean, sd)
        ret_val.loc[gumbel] = self._mirrored_gumbel_ppf(propensity.loc[gumbel], mean, sd)
        return ret_val
>>>>>>> 9f4319d0
<|MERGE_RESOLUTION|>--- conflicted
+++ resolved
@@ -1,21 +1,13 @@
 import numpy as np
 import pandas as pd
 import scipy.stats
-<<<<<<< HEAD
 
 from vivarium.framework.engine import Builder
 from vivarium.framework.population import SimulantData
 
 
 from vivarium_gates_iv_iron.constants.data_values import HEMOGLOBIN_DISTRIBUTION_PARAMETERS, HEMOGLOBIN_THRESHOLD_DATA, ANEMIA_DISABILITY_WEIGHTS
-=======
 
-from vivarium.framework.engine import Builder
-from vivarium.framework.population import SimulantData
-
-
-from vivarium_gates_iv_iron.constants.data_values import HEMOGLOBIN_DISTRIBUTION_PARAMETERS
->>>>>>> 9f4319d0
 from vivarium_gates_iv_iron.constants import data_keys
 
 
@@ -34,7 +26,6 @@
         self.randomness = builder.randomness.get_stream(self.name)
         self.columns_created = ["country", "hemoglobin_distribution_propensity", "hemoglobin_percentile"]
         # load data
-<<<<<<< HEAD
         # TODO: do this s/location/country in the loader?
         mean = builder.data.load(data_keys.HEMOGLOBIN.MEAN).rename(columns={"location": "country"})
         stddev = builder.data.load(data_keys.HEMOGLOBIN.STANDARD_DEVIATION).rename(columns={"location": "country"})
@@ -42,41 +33,15 @@
         index_columns = ["country", "sex", "age_start", 'age_end', 'year_start', 'year_end']
         mean = mean.set_index(index_columns)["value"].rename("mean")
         stddev = stddev.set_index(index_columns)["value"].rename("stddev")
-=======
-        mean = builder.data.load(data_keys.HEMOGLOBIN.MEAN)
-        stddev = builder.data.load(data_keys.HEMOGLOBIN.STANDARD_DEVIATION)
-        # TODO replace --->>>
-        location_weights = mean.copy().drop(columns=["value"])
-        # lookup data, categorical column "country"
-        mean_dfs, stddev_dfs = [], []
-        # TODO have this in artifact and correct the location weights
-        for country in ["Bangladesh", "Pakistan", "India"]:
-            loc_mean = mean.copy()
-            loc_stddev = stddev.copy()
-            loc_mean["country"] = country
-            loc_stddev["country"] = country
-            mean_dfs.append(loc_mean)
-            stddev_dfs.append(loc_stddev)
-            location_weights[country] = 1/3  # will be pop of country over pop of region
-        index_columns = ["country", "sex", "age_start", 'age_end', 'year_start', 'year_end']
-        mean = pd.concat(mean_dfs).set_index(index_columns)["value"].rename("mean")
-        stddev = pd.concat(stddev_dfs).set_index(index_columns)["value"].rename("stddev")
-        # <<<--- TODO replace
->>>>>>> 9f4319d0
         distribution_parameters = pd.concat([mean, stddev], axis=1).reset_index()
         self.distribution_parameters = builder.value.register_value_producer("hemoglobin.exposure_parameters",
             source=builder.lookup.build_table(distribution_parameters, key_columns=["sex", "country"], parameter_columns=["age", "year"]),
                                                                              requires_columns=["age", "sex", "country"])
-<<<<<<< HEAD
-=======
-        self.location_weights = builder.lookup.build_table(location_weights, key_columns=["sex"],
-                                                           parameter_columns=["age", "year"])
->>>>>>> 9f4319d0
+
         self.hemoglobin = builder.value.register_value_producer("hemoglobin.exposure", source=self.hemoglobin_source,
                                                                 requires_values=["hemoglobin.exposure_parameters"],
                                                                 requires_streams=[self.name])
 
-<<<<<<< HEAD
         self.thresholds = builder.lookup.build_table(HEMOGLOBIN_THRESHOLD_DATA,
                                                      key_columns=["sex", "pregnancy_status"],
                                                      parameter_columns=["age"])
@@ -84,8 +49,7 @@
         self.anemia_levels = builder.value.register_value_producer("anemia_levels", source=self.anemia_source,
                                                                    requires_values=["hemoglobin.exposure"])
 
-=======
->>>>>>> 9f4319d0
+
         builder.population.initializes_simulants(self.on_initialize_simulants,
                                                  creates_columns=self.columns_created,
                                                  requires_streams=[self.name])
@@ -94,7 +58,6 @@
         builder.event.register_listener("time_step", self.on_time_step)
 
     def on_initialize_simulants(self, pop_data: SimulantData) -> None:
-<<<<<<< HEAD
         pop_update = pd.DataFrame({"country": self.randomness.choice(pop_data.index,
                                                                      choices=self.location_weights.country.to_list(),
                                                                      p=self.location_weights.value.to_list(),
@@ -102,13 +65,6 @@
                                    "hemoglobin_distribution_propensity": self.randomness.get_draw(
                                        pop_data.index,
                                        additional_key="hemoglobin_distribution_propensity"),
-=======
-        location_weights = self.location_weights(pop_data.index)
-        pop_update = pd.DataFrame({"country": self.randomness.choice(pop_data.index, choices=location_weights.columns.tolist(),
-                                                                     p=location_weights, additional_key="country"),
-                                   "hemoglobin_distribution_propensity": self.randomness.get_draw(pop_data.index,
-                                                                                     additional_key="hemoglobin_distribution_propensity"),
->>>>>>> 9f4319d0
                                    "hemoglobin_percentile": self.randomness.get_draw(pop_data.index, additional_key="hemoglobin_percentile")},
                                   index=pop_data.index)
         self.population_view.update(pop_update)
@@ -116,11 +72,7 @@
     def on_time_step(self, event):
         self.distribution_parameters(event.index)
         self.hemoglobin(event.index)
-<<<<<<< HEAD
         self.anemia_levels(event.index)
-=======
-        breakpoint()
->>>>>>> 9f4319d0
         return
 
     def hemoglobin_source(self, idx: pd.Index) -> pd.Series:
@@ -128,15 +80,12 @@
         pop = self.population_view.get(idx)
         return self.sample_from_hemoglobin_distribution(pop["hemoglobin_distribution_propensity"], pop["hemoglobin_percentile"], distribution_parameters)
 
-<<<<<<< HEAD
     def anemia_source(self, index: pd.Index) -> pd.Series:
         hemoglobin_level = self.hemoglobin(index)
         thresholds = self.thresholds(index)
         choice_index = (hemoglobin_level.values[np.newaxis].T < thresholds).sum(axis=1)
 
         return pd.Series(np.array(["none", "mild", "moderate", "severe"])[choice_index], index=index, name="anemia_levels")
-=======
->>>>>>> 9f4319d0
 
     @staticmethod
     def _gamma_ppf(propensity, mean, sd):
@@ -176,7 +125,6 @@
         gamma = propensity_distribution < 0.4
         gumbel = ~gamma
         ret_val = pd.Series(index=propensity_distribution.index, name="value")
-<<<<<<< HEAD
         ret_val.loc[gamma] = self._gamma_ppf(propensity, mean, sd)[gamma]
         ret_val.loc[gumbel] = self._mirrored_gumbel_ppf(propensity, mean, sd)[gumbel]
         return ret_val
@@ -189,8 +137,3 @@
                                  name="anemia_levels")
         return anemia_levels.map(ANEMIA_DISABILITY_WEIGHTS)
 
-=======
-        ret_val.loc[gamma] = self._gamma_ppf(propensity.loc[gamma], mean, sd)
-        ret_val.loc[gumbel] = self._mirrored_gumbel_ppf(propensity.loc[gumbel], mean, sd)
-        return ret_val
->>>>>>> 9f4319d0
