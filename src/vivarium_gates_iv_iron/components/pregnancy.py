--- conflicted
+++ resolved
@@ -12,10 +12,8 @@
 from vivarium_gates_iv_iron.constants.data_values import (POSTPARTUM_DURATION_DAYS, PREPOSTPARTUM_DURATION_DAYS,
                                                           PREPOSTPARTUM_DURATION_RATIO, POSTPARTUM_DURATION_RATIO,
                                                           HEMOGLOBIN_DISTRIBUTION_PARAMETERS)
-<<<<<<< HEAD
 from vivarium_gates_iv_iron.utilities import get_norm_from_quantiles, get_random_variable
-=======
->>>>>>> 9f4319d0
+
 
 
 class Pregnancy:
@@ -28,11 +26,8 @@
 
     @property
     def sub_components(self):
-<<<<<<< HEAD
         return [self.hemoglobin_distribution]
-=======
-        return [Hemoglobin()]
->>>>>>> 9f4319d0
+
 
     # noinspection PyAttributeOutsideInit
     def setup(self, builder: Builder):
@@ -127,12 +122,9 @@
 
         builder.value.register_value_modifier("hemoglobin.exposure_parameters", self.hemoglobin_pregnancy_adjustment,
                                               requires_columns=["pregnancy_status"])
-<<<<<<< HEAD
 
         self.correction_factors = self.sample_correction_factors(builder)
 
-=======
->>>>>>> 9f4319d0
 
     def on_initialize_simulants(self, pop_data: SimulantData) -> None:
         pregnancy_state_probabilities = self.prevalence(pop_data.index)[list(models.PREGNANCY_MODEL_STATES)]
@@ -378,7 +370,6 @@
         return disability_weight
 
     def hemoglobin_pregnancy_adjustment(self, index: pd.Index, df: pd.DataFrame) -> pd.DataFrame:
-<<<<<<< HEAD
         pop = self.population_view.get(index)
         for state in models.PREGNANCY_MODEL_STATES:
             state_index = pop[pop["pregnancy_status"] == state].index
@@ -399,11 +390,3 @@
         for state in models.PREGNANCY_MODEL_STATES[1:]:
             correction_factors[state] = (pregnant_mean_cf, pregnant_sd_cf)
         return correction_factors
-=======
-
-        mean = HEMOGLOBIN_DISTRIBUTION_PARAMETERS.PREGNANCY_MEAN_ADJUSTMENT_FACTOR[0]
-        stddev = HEMOGLOBIN_DISTRIBUTION_PARAMETERS.PREGNANCY_STANDARD_DEVIATION_ADJUSTMENT_FACTOR
-        df['mean'] = df['mean'] * mean
-        df['stddev'] = df['stddev'] * stddev
-        return df
->>>>>>> 9f4319d0
