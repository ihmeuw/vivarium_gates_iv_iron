--- conflicted
+++ resolved
@@ -21,20 +21,13 @@
 
         # children_born = []  # This will be input for child model
 
-<<<<<<< HEAD
+
         self.columns_created = [
-=======
-        columns_created = [
->>>>>>> de903b8a
             'pregnancy_status',  # not_pregnant, pregnant, postpartum
             'pregnancy_outcome',
             'sex_of_child',
             'birth_weight',
-<<<<<<< HEAD
             'pregnancy_state_change_date',
-=======
-            'state_change_date',
->>>>>>> de903b8a
             'pregnancy_duration',
         ]
 
@@ -53,15 +46,9 @@
                                                                 key_columns=['sex'],
                                                                 parameter_columns=['age', 'year'])
         # TODO remove age and sex columns when done debugging
-<<<<<<< HEAD
         self.population_view = builder.population.get_view(self.columns_created + ['age', 'sex'])
         builder.population.initializes_simulants(self.on_initialize_simulants,
                                                  creates_columns=self.columns_created,
-=======
-        self.population_view = builder.population.get_view(columns_created + ['age', 'sex'])
-        builder.population.initializes_simulants(self.on_initialize_simulants,
-                                                 creates_columns=columns_created,
->>>>>>> de903b8a
                                                  requires_streams=[self.name],
                                                  requires_columns=['age', 'sex'])
         builder.event.register_listener("time_step", self.on_time_step)
@@ -95,11 +82,7 @@
         pregnancy_duration.loc[is_pregnant_idx] = pd.to_timedelta(9 * 28,
                                                                   unit='d')
 
-<<<<<<< HEAD
         pregnancy_state_change_date = pd.Series(pd.NaT, index=pop_data.index)
-=======
-        state_change_date = pd.Series(pd.NaT, index=pop_data.index)
->>>>>>> de903b8a
         days_until_pregnancy_ends = pregnancy_duration * self.randomness.get_draw(pop_data.index,
                                                                                   additional_key='conception_date')
         conception_date = pop_data.creation_time - days_until_pregnancy_ends
@@ -107,24 +90,16 @@
             POSTPARTUM_DURATION_DAYS * self.randomness.get_draw(pop_data.index,
                                                                 additional_key='days_until_postpartum_ends'))
         postpartum_start_date = pop_data.creation_time - days_until_postpartum_ends
-<<<<<<< HEAD
         pregnancy_state_change_date.loc[is_pregnant_idx] = conception_date.loc[is_pregnant_idx]
         pregnancy_state_change_date.loc[is_postpartum_idx] = postpartum_start_date.loc[is_postpartum_idx]
-=======
-        state_change_date.loc[is_pregnant_idx] = conception_date.loc[is_pregnant_idx]
-        state_change_date.loc[is_postpartum_idx] = postpartum_start_date.loc[is_postpartum_idx]
->>>>>>> de903b8a
 
         pop_update = pd.DataFrame({'pregnancy_status': pregnancy_status,
                                    'pregnancy_outcome': pregnancy_outcome,
                                    'sex_of_child': sex_of_child,
                                    'birth_weight': birth_weight,
                                    'pregnancy_duration': pregnancy_duration,
-<<<<<<< HEAD
                                    'pregnancy_state_change_date': pregnancy_state_change_date})
-=======
-                                   'state_change_date': state_change_date})
->>>>>>> de903b8a
+
         self.population_view.update(pop_update)
 
     def on_time_step(self, event: Event):
@@ -136,15 +111,10 @@
         pregnant_this_step = self.randomness.filter_for_rate(not_pregnant_idx, conception_rate,
                                                              additional_key='new_pregnancy')
         postpartum_this_step = pop.loc[(pop['pregnancy_status'] == models.PREGNANT_STATE) & (
-<<<<<<< HEAD
+
                 event.time - pop["pregnancy_state_change_date"] > pop["pregnancy_duration"])].index
         not_pregnant_this_step = pop.loc[(pop['pregnancy_status'] == models.POSTPARTUM_STATE) & (
                 event.time - pop["pregnancy_state_change_date"] > pd.Timedelta(days=POSTPARTUM_DURATION_DAYS))].index
-=======
-                event.time - pop["state_change_date"] > pop["pregnancy_duration"])].index
-        not_pregnant_this_step = pop.loc[(pop['pregnancy_status'] == models.POSTPARTUM_STATE) & (
-                event.time - pop["state_change_date"] > pd.Timedelta(days=POSTPARTUM_DURATION_DAYS))].index
->>>>>>> de903b8a
 
         p = self.outcome_probabilities(pregnant_this_step)[list(models.PREGNANCY_OUTCOMES)]
         pregnancy_outcome = self.randomness.choice(pregnant_this_step, choices=models.PREGNANCY_OUTCOMES, p=p,
@@ -164,33 +134,19 @@
                                      'sex_of_child': sex_of_child,
                                      'birth_weight': birth_weight,
                                      'pregnancy_duration': pregnancy_duration,
-<<<<<<< HEAD
                                      'pregnancy_state_change_date': event.time}, index=pregnant_this_step)
 
         new_postpartum = pop.loc[postpartum_this_step, self.columns_created]
         new_postpartum['pregnancy_status'] = models.POSTPARTUM_STATE
         new_postpartum['pregnancy_state_change_date'] = event.time
-=======
-                                     'state_change_date': event.time}, index=pregnant_this_step)
-
-        new_postpartum = pd.DataFrame({'pregnancy_status': models.POSTPARTUM_STATE,
-                                       'pregnancy_outcome': models.INVALID_OUTCOME,
-                                       'sex_of_child': models.INVALID_OUTCOME,
-                                       'birth_weight': np.nan,
-                                       'pregnancy_duration': pd.NaT,
-                                       'state_change_date': event.time}, index=postpartum_this_step)
->>>>>>> de903b8a
 
         new_not_pregnant = pd.DataFrame({'pregnancy_status': models.NOT_PREGNANT_STATE,
                                          'pregnancy_outcome': models.INVALID_OUTCOME,
                                          'sex_of_child': models.INVALID_OUTCOME,
                                          'birth_weight': np.nan,
                                          'pregnancy_duration': pd.NaT,
-<<<<<<< HEAD
                                          'pregnancy_state_change_date': event.time}, index=not_pregnant_this_step)
-=======
-                                         'state_change_date': event.time}, index=not_pregnant_this_step)
->>>>>>> de903b8a
+
 
         pop_update = pd.concat([new_pregnant, new_not_pregnant, new_postpartum]).sort_index()
         # TODO file bug report for pandas with pd.concat and pd.append
