--- conflicted
+++ resolved
@@ -6,12 +6,8 @@
 from vivarium.framework.population import SimulantData
 from vivarium_public_health.population import Mortality
 from vivarium_gates_iv_iron.constants import models, data_keys, metadata
-<<<<<<< HEAD
 from vivarium_gates_iv_iron.constants.data_values import (POSTPARTUM_DURATION_DAYS, PREPOSTPARTUM_DURATION_DAYS,
                                                           PREPOSTPARTUM_DURATION_RATIO, POSTPARTUM_DURATION_RATIO)
-=======
-from vivarium_gates_iv_iron.constants.data_values import POSTPARTUM_DURATION_DAYS, PREPOSTPARTUM_DURATION_DAYS
->>>>>>> 65a5dd67
 
 
 class Pregnancy:
@@ -50,12 +46,8 @@
                                                      key_columns=['sex'],
                                                      parameter_columns=['age', 'year'])
         self.conception_rate = builder.value.register_rate_producer('conception_rate', source=conception_rate)
-<<<<<<< HEAD
         conception_rate_data = conception_rate_data.set_index(
             [col for col in metadata.ARTIFACT_INDEX_COLUMNS if col != "location"])
-=======
-        conception_rate_data = conception_rate_data.set_index([col for col in metadata.ARTIFACT_INDEX_COLUMNS if col != "location"])
->>>>>>> 65a5dd67
 
         outcome_probabilities = self.load_pregnancy_outcome_probabilities(builder)
         self.outcome_probabilities = builder.lookup.build_table(outcome_probabilities,
@@ -65,7 +57,6 @@
         life_expectancy_data = builder.data.load("population.theoretical_minimum_risk_life_expectancy")
         self.life_expectancy = builder.lookup.build_table(life_expectancy_data, parameter_columns=['age'])
 
-<<<<<<< HEAD
         all_cause_mortality_data = builder.data.load("cause.all_causes.cause_specific_mortality_rate").set_index(
             [col for col in metadata.ARTIFACT_INDEX_COLUMNS if col != "location"])
         maternal_disorder_csmr = builder.data.load("cause.maternal_disorders.cause_specific_mortality_rate").set_index(
@@ -85,21 +76,7 @@
             ((maternal_disorder_incidence - maternal_disorder_csmr) / conception_rate_data).reset_index(),
             key_columns=['sex'],
             parameter_columns=['age', 'year'])
-=======
-        all_cause_mortality_data = builder.data.load("cause.all_causes.cause_specific_mortality_rate").set_index([col for col in metadata.ARTIFACT_INDEX_COLUMNS if col != "location"])
-        maternal_disorder_csmr = builder.data.load("cause.maternal_disorders.cause_specific_mortality_rate").set_index([col for col in metadata.ARTIFACT_INDEX_COLUMNS if col != "location"])
-        self.background_mortality_rate = builder.lookup.build_table((all_cause_mortality_data - maternal_disorder_csmr).reset_index(),
-                                                                    key_columns=['sex'],
-                                                                    parameter_columns=['age', 'year'])
-        maternal_disorder_incidence = builder.data.load("cause.maternal_disorders.incidence_rate").set_index([col for col in metadata.ARTIFACT_INDEX_COLUMNS if col != "location"])
-
-        self.probability_maternal_deaths = builder.lookup.build_table((maternal_disorder_csmr / conception_rate_data).reset_index(),
-                                                                      key_columns=['sex'],
-                                                                      parameter_columns=['age', 'year'])
-        self.probability_non_fatal_maternal_disorder = builder.lookup.build_table(((maternal_disorder_incidence - maternal_disorder_csmr) / conception_rate_data).reset_index(),
-                                                                      key_columns=['sex'],
-                                                                      parameter_columns=['age', 'year'])
->>>>>>> 65a5dd67
+
 
         # TODO: Get value from Ali
         self.ylds_per_maternal_disorder = builder.lookup.build_table(0.1)
@@ -114,10 +91,6 @@
 
         builder.value.register_value_modifier("disability_weight", self.accrue_disability,
                                               requires_columns=["alive", "pregnancy_status"])
-<<<<<<< HEAD
-=======
-
->>>>>>> 65a5dd67
 
     def on_initialize_simulants(self, pop_data: SimulantData) -> None:
         pregnancy_state_probabilities = self.prevalence(pop_data.index)[list(models.PREGNANCY_MODEL_STATES)]
@@ -212,19 +185,12 @@
             pop.index)
 
         prepostpartum_ends_this_step = (
-<<<<<<< HEAD
+
             (
                     (pop['pregnancy_status'] == models.MATERNAL_DISORDER_STATE)
                     | (pop['pregnancy_status'] == models.NO_MATERNAL_DISORDER_STATE)
                     & (event.time - pop["pregnancy_state_change_date"] >
                        pd.Timedelta(days=PREPOSTPARTUM_DURATION_DAYS))  # One time step
-=======
-           (
-               (pop['pregnancy_status'] == models.MATERNAL_DISORDER_STATE)
-               | (pop['pregnancy_status'] == models.NO_MATERNAL_DISORDER_STATE)
-               & (event.time - pop["pregnancy_state_change_date"] >
-                  pd.Timedelta(days=PREPOSTPARTUM_DURATION_DAYS))  # One time step
->>>>>>> 65a5dd67
             )
         )
         postpartum_ends_this_step = (
@@ -236,15 +202,10 @@
         maternal_disorder_death_draw = self.randomness.get_draw(pop.index, additional_key="maternal_disorder_death")
         would_die_due_to_maternal_disorders = maternal_disorder_death_draw < self.probability_maternal_deaths(pop.index)
         died_due_to_maternal_disorders = pregnancy_ends_this_step & would_die_due_to_maternal_disorders
-<<<<<<< HEAD
         died_due_to_background_causes_index = self.randomness.filter_for_rate(pop.index,
                                                                               rate=self.background_mortality_rate(
                                                                                   pop.index),
                                                                               additional_key="other_cause_death")
-=======
-        died_due_to_background_causes_index = self.randomness.filter_for_rate(pop.index, rate=self.background_mortality_rate(pop.index),
-                                                                        additional_key="other_cause_death")
->>>>>>> 65a5dd67
         died_due_to_background_causes = pd.Series(False, index=pop.index)
         died_due_to_background_causes.loc[died_due_to_background_causes_index] = True
         died_due_to_background_causes.loc[died_due_to_maternal_disorders] = False
@@ -268,11 +229,8 @@
 
         # Pregnancy to maternal disorder state and no maternal disorder state
         maternal_disorder_this_step = maternal_disorder_this_step & pregnancy_ends_this_step
-<<<<<<< HEAD
         no_maternal_disorder_this_step = ~maternal_disorder_this_step & pregnancy_ends_this_step
-=======
-        no_maternal_disorder_this_step = pregnancy_ends_this_step & ~maternal_disorder_this_step
->>>>>>> 65a5dd67
+
         pop.loc[maternal_disorder_this_step, "pregnancy_status"] = models.MATERNAL_DISORDER_STATE
         pop.loc[maternal_disorder_this_step, "pregnancy_state_change_date"] = event.time
         pop.loc[no_maternal_disorder_this_step, "pregnancy_status"] = models.NO_MATERNAL_DISORDER_STATE
@@ -313,16 +271,10 @@
         postpartum_prevalence = (builder.data.load(data_keys.PREGNANCY.POSTPARTUM_PREVALENCE)
                                  .fillna(0)
                                  .set_index(index_cols))
-<<<<<<< HEAD
         maternal_disorder_prevalence = pd.Series(0., index=postpartum_prevalence.index,
                                                  name=models.MATERNAL_DISORDER_STATE)
         no_maternal_disorder_prevalence = PREPOSTPARTUM_DURATION_RATIO * postpartum_prevalence
         postpartum_prevalence = POSTPARTUM_DURATION_RATIO * postpartum_prevalence
-=======
-        maternal_disorder_prevalence = pd.Series(0., index=postpartum_prevalence.index, name=models.MATERNAL_DISORDER_STATE)
-        no_maternal_disorder_prevalence = 1/6 * postpartum_prevalence
-        postpartum_prevalence = 5/6 * postpartum_prevalence
->>>>>>> 65a5dd67
 
         # order of prevalences must match order of PREGNANCY_MODEL_STATES
         prevalences = pd.concat([not_pregnant_prevalence, pregnant_prevalence, maternal_disorder_prevalence,
@@ -349,15 +301,9 @@
     def accrue_disability(self, index: pd.Index):
         disability_weight = pd.Series(0, index=index)
         pop = self.population_view.get(index)
-<<<<<<< HEAD
         with_maternal_disorders = (pop["alive"] == "alive") & (
                 pop["pregnancy_status"] == models.MATERNAL_DISORDER_STATE)
         maternal_disorder_ylds = self.ylds_per_maternal_disorder(pop.index)
         disability_weight.loc[with_maternal_disorders] = maternal_disorder_ylds.loc[
                                                              with_maternal_disorders] * 365 / self.step_size().days
-=======
-        with_maternal_disorders = (pop["alive"] == "alive") & (pop["pregnancy_status"] == models.MATERNAL_DISORDER_STATE)
-        maternal_disorder_ylds = self.ylds_per_maternal_disorder(pop.index)
-        disability_weight.loc[with_maternal_disorders] = maternal_disorder_ylds.loc[with_maternal_disorders] * 365/self.step_size().days
->>>>>>> 65a5dd67
         return disability_weight