--- conflicted
+++ resolved
@@ -9,18 +9,7 @@
 from vivarium.framework.population import PopulationView
 from vivarium.framework.time import Time, get_time_stamp
 from vivarium.framework.values import Pipeline
-<<<<<<< HEAD
-from vivarium_public_health.metrics import (utilities,
-                                            MortalityObserver as MortalityObserver_,
-                                            DisabilityObserver as DisabilityObserver_,
-                                            DiseaseObserver as DiseaseObserver_,
-                                            CategoricalRiskObserver as CategoricalRiskObserver_)
-from vivarium_public_health.metrics.utilities import (get_group_counts, get_output_template, get_deaths,
-                                                      get_state_person_time, get_transition_count,
-                                                      get_years_lived_with_disability, get_years_of_life_lost,
-                                                      get_person_time,
-                                                      QueryString, TransitionString)
-=======
+
 from vivarium_public_health.metrics import (
     utilities,
     MortalityObserver as MortalityObserver_,
@@ -40,7 +29,6 @@
     QueryString,
     TransitionString,
 )
->>>>>>> 1df7cd0e
 
 from vivarium_gates_iv_iron.constants import models, results, data_keys, data_values
 
@@ -350,18 +338,8 @@
             creates_columns=[self.previous_state_column_name],
         )
 
-<<<<<<< HEAD
         columns_required = ['alive', 'pregnancy_status', 'pregnancy_outcome', 'pregnancy_state_change_date',
                             self.previous_state_column_name, 'maternal_hemorrhage']
-=======
-        columns_required = [
-            "alive",
-            "pregnancy_status",
-            "pregnancy_outcome",
-            "pregnancy_state_change_date",
-            self.previous_state_column_name,
-        ]
->>>>>>> 1df7cd0e
 
         if self.configuration.by_age:
             columns_required += ["age"]
@@ -381,7 +359,6 @@
     def on_time_step_prepare(self, event: Event):
         pop = self.population_view.get(event.index)
 
-<<<<<<< HEAD
         def get_state_person_time(pop: pd.DataFrame, config: Dict[str, bool],
                                   state_machine: str, state: str, outcome: str, hemorrhage_type: str, current_year: Union[str, int],
                                   step_size: pd.Timedelta, age_bins: pd.DataFrame) -> Dict[str, float]:
@@ -392,40 +369,12 @@
                 f'alive == "alive" and {state_machine} == "{state}" and pregnancy_outcome == "{outcome}" and maternal_hemorrhage == "{hemorrhage_type}"')
             person_time = get_group_counts(pop, base_filter, base_key, config, age_bins,
                                            aggregate=lambda x: len(x) * utilities.to_years(step_size))
-=======
-        def get_state_person_time(
-            pop: pd.DataFrame,
-            config: Dict[str, bool],
-            state_machine: str,
-            state: str,
-            outcome: str,
-            current_year: Union[str, int],
-            step_size: pd.Timedelta,
-            age_bins: pd.DataFrame,
-        ) -> Dict[str, float]:
-            """Custom person time getter that handles state column name assumptions"""
-            base_key = get_output_template(**config).substitute(
-                measure=f"{state}_with_{outcome}_person_time", year=current_year
-            )
-            base_filter = QueryString(
-                f'alive == "alive" and {state_machine} == "{state}" and pregnancy_outcome == "{outcome}"'
-            )
-            person_time = get_group_counts(
-                pop,
-                base_filter,
-                base_key,
-                config,
-                age_bins,
-                aggregate=lambda x: len(x) * utilities.to_years(step_size),
-            )
->>>>>>> 1df7cd0e
             return person_time
 
         # Ignoring the edge case where the step spans a new year.
         # Accrue all counts and time to the current year.
         for state in models.PREGNANCY_MODEL_STATES:
             for outcome in models.PREGNANCY_OUTCOMES:
-<<<<<<< HEAD
                 for hemorrhage_type in models.MATERNAL_HEMORRHAGE_STATES:
                     # noinspection PyTypeChecker
                     state_person_time_this_step = get_state_person_time(
@@ -433,20 +382,6 @@
                         self.age_bins
                     )
                     self.person_time.update(state_person_time_this_step)
-=======
-                # noinspection PyTypeChecker
-                state_person_time_this_step = get_state_person_time(
-                    pop,
-                    self.configuration,
-                    "pregnancy_status",
-                    state,
-                    outcome,
-                    self.clock().year,
-                    event.step_size,
-                    self.age_bins,
-                )
-                self.person_time.update(state_person_time_this_step)
->>>>>>> 1df7cd0e
 
         # This enables tracking of transitions between states
         prior_state_pop = self.population_view.get(event.index)
@@ -645,19 +580,11 @@
 
 class MaternalHemorrhageObserver:
     configuration_defaults = {
-<<<<<<< HEAD
-        'metrics': {
-            'maternal_hemorrhage': {
-                'by_age': False,
-                'by_year': False,
-                'by_sex': False,
-=======
         "metrics": {
             "maternal_hemorrhage": {
                 "by_age": False,
                 "by_year": False,
                 "by_sex": False,
->>>>>>> 1df7cd0e
             }
         }
     }
@@ -710,15 +637,6 @@
     def on_time_step_prepare(self, event: Event):
         pop = self.population_view.get(event.index)
 
-<<<<<<< HEAD
-        for state in models.MATERNAL_HEMORRHAGE_STATES:
-            # Accrue all counts and time to the current year
-            state_person_time_this_step = utilities.get_state_person_time(
-                pop, self.configuration, 'maternal_hemorrhage', state, self.clock().year,
-                event.step_size, self.age_bins
-            )
-            self.person_time.update(state_person_time_this_step)
-=======
         # Accrue all counts and time to the current year
         state_person_time_this_step = utilities.get_state_person_time(
             pop,
@@ -730,7 +648,6 @@
             self.age_bins,
         )
         self.person_time.update(state_person_time_this_step)
->>>>>>> 1df7cd0e
 
     def on_collect_metrics(self, event: Event):
         counts_this_step = {}
@@ -762,29 +679,17 @@
 
 class HemoglobinObserver:
     configuration_defaults = {
-<<<<<<< HEAD
-        'metrics': {
-            'hemoglobin': {
-                'by_age': True,
-                'by_year': True,
-                'by_sex': False,
-=======
         "metrics": {
             "hemoglobin": {
                 "by_age": True,
                 "by_year": True,
                 "by_sex": False,
->>>>>>> 1df7cd0e
             }
         }
     }
 
     def __repr__(self):
-<<<<<<< HEAD
-        return 'HemoglobinObserver()'
-=======
         return "HemoglobinObserver()"
->>>>>>> 1df7cd0e
 
     ##############
     # Properties #
@@ -796,11 +701,7 @@
 
     @property
     def name(self):
-<<<<<<< HEAD
-        return 'hemoglobin_observer'
-=======
         return "hemoglobin_observer"
->>>>>>> 1df7cd0e
 
     #################
     # Setup methods #
@@ -808,29 +709,6 @@
 
     # noinspection PyAttributeOutsideInit
     def setup(self, builder: Builder) -> None:
-<<<<<<< HEAD
-        self.clock = builder.time.clock()
-        self.configuration = builder.configuration.metrics.hemoglobin
-        self.start_time = get_time_stamp(builder.configuration.time.start)
-        self.hemoglobin = builder.value.get_value("hemoglobin.exposure")
-        self.step_size = builder.time.step_size()
-        self.age_bins = utilities.get_age_bins(builder)
-        self.exposure = Counter()
-
-        columns_required = ['alive', 'pregnancy_status', 'maternal_hemorrhage']
-        if self.configuration.by_age:
-            columns_required += ['age']
-        if self.configuration.by_sex:
-            columns_required += ['sex']
-        self.population_view = builder.population.get_view(columns_required)
-
-        builder.event.register_listener('collect_metrics', self.on_collect_metrics)
-        builder.value.register_value_modifier('metrics', self.metrics)
-
-    def on_collect_metrics(self, event: Event):
-        pop = self.population_view.get(event.index)
-        pop['hemoglobin'] = self.hemoglobin(event.index)
-=======
         self.configuration = builder.configuration.metrics.hemoglobin
         self.hemoglobin = builder.value.get_value("hemoglobin.exposure")
         self.age_bins = utilities.get_age_bins(builder)
@@ -849,27 +727,11 @@
     def on_collect_metrics(self, event: Event):
         pop = self.population_view.get(event.index)
         pop["hemoglobin"] = self.hemoglobin(event.index)
->>>>>>> 1df7cd0e
         configuration = self.configuration.to_dict()
         exposure_sum = {}
 
         for p_state in models.PREGNANCY_MODEL_STATES:
             for h_state in models.MATERNAL_HEMORRHAGE_STATES:
-<<<<<<< HEAD
-                base_key = get_output_template(**configuration).substitute(measure=f'hemoglobin_exposure_sum_among_{p_state}_with_{h_state}',
-                                                                           year=event.time.year)
-                base_filter = QueryString(
-                    f'alive == "alive" and pregnancy_status == "{p_state}" and maternal_hemorrhage == "{h_state}"')
-                exposure_sum.update(get_group_counts(pop,
-                                                     base_filter, base_key,
-                                                     self.configuration,
-                                                     self.age_bins,
-                                                     aggregate=(
-                                                         lambda x: sum(x.hemoglobin)
-                                                                   * utilities.to_years(event.step_size))
-                                                     )
-                                    )
-=======
                 base_key = get_output_template(**configuration).substitute(
                     measure=f"hemoglobin_exposure_sum_among_{p_state}_with_{h_state}",
                     year=event.time.year,
@@ -887,7 +749,6 @@
                         aggregate=(lambda x: sum(x.hemoglobin)),
                     )
                 )
->>>>>>> 1df7cd0e
 
         self.exposure.update(exposure_sum)
 
@@ -898,29 +759,17 @@
 
 class AnemiaObserver:
     configuration_defaults = {
-<<<<<<< HEAD
-        'metrics': {
-            'anemia': {
-                'by_age': True,
-                'by_year': True,
-                'by_sex': False,
-=======
         "metrics": {
             "anemia": {
                 "by_age": True,
                 "by_year": True,
                 "by_sex": False,
->>>>>>> 1df7cd0e
             }
         }
     }
 
     def __repr__(self):
-<<<<<<< HEAD
-        return 'AnemiaObserver()'
-=======
         return "AnemiaObserver()"
->>>>>>> 1df7cd0e
 
     ##############
     # Properties #
@@ -932,12 +781,8 @@
 
     @property
     def name(self):
-<<<<<<< HEAD
-        return 'anemia_observer'
-=======
         return "anemia_observer"
->>>>>>> 1df7cd0e
-
+    
     #################
     # Setup methods #
     #################
@@ -946,39 +791,6 @@
     def setup(self, builder: Builder) -> None:
         self.clock = builder.time.clock()
         self.configuration = builder.configuration.metrics.anemia
-<<<<<<< HEAD
-        self.start_time = get_time_stamp(builder.configuration.time.start)
-        self.anemia_levels = builder.value.get_value("anemia_levels")
-        self.step_size = builder.time.step_size()
-        self.age_bins = utilities.get_age_bins(builder)
-        self.person_time = Counter()
-
-        columns_required = ['alive', 'pregnancy_status', 'maternal_hemorrhage']
-        if self.configuration.by_age:
-            columns_required += ['age']
-        if self.configuration.by_sex:
-            columns_required += ['sex']
-        self.population_view = builder.population.get_view(columns_required)
-
-        builder.event.register_listener('time_step__prepare', self.on_time_step_prepare)
-        builder.value.register_value_modifier('metrics', self.metrics)
-
-    def on_time_step_prepare(self, event: Event):
-        pop = self.population_view.get(event.index)
-        pop['anemia_level'] = self.anemia_levels(event.index)
-
-        def get_state_person_time(pop: pd.DataFrame, config: Dict[str, bool],
-                                  state_machine: str, state: str, pregnancy_state: str,
-                                  hemorrhage_type: str, current_year: Union[str, int],
-                                  step_size: pd.Timedelta, age_bins: pd.DataFrame) -> Dict[str, float]:
-            """Custom person time getter that handles state column name assumptions"""
-            base_key = get_output_template(**config).substitute(measure=f'{state}_anemia_person_time_among_{pregnancy_state}_with_{hemorrhage_type}',
-                                                                year=current_year)
-            base_filter = QueryString(
-                f'alive == "alive" and {state_machine} == "{state}" and pregnancy_status == "{pregnancy_state}" and maternal_hemorrhage == "{hemorrhage_type}"')
-            person_time = get_group_counts(pop, base_filter, base_key, config, age_bins,
-                                           aggregate=lambda x: len(x) * utilities.to_years(step_size))
-=======
         self.anemia_levels = builder.value.get_value("anemia_levels")
         self.age_bins = utilities.get_age_bins(builder)
         self.person_time = Counter()
@@ -1026,7 +838,6 @@
                 age_bins,
                 aggregate=lambda x: len(x) * utilities.to_years(step_size),
             )
->>>>>>> 1df7cd0e
             return person_time
 
         # Accrue all counts and time to the current year
@@ -1034,10 +845,6 @@
             for pregnancy_state in models.PREGNANCY_MODEL_STATES:
                 for hemorrhage_type in models.MATERNAL_HEMORRHAGE_STATES:
                     state_person_time_this_step = get_state_person_time(
-<<<<<<< HEAD
-                        pop, self.configuration, 'anemia_level', level, pregnancy_state,
-                        hemorrhage_type, self.clock().year, event.step_size, self.age_bins
-=======
                         pop,
                         self.configuration,
                         "anemia_level",
@@ -1047,7 +854,6 @@
                         self.clock().year,
                         event.step_size,
                         self.age_bins,
->>>>>>> 1df7cd0e
                     )
                     self.person_time.update(state_person_time_this_step)
 
