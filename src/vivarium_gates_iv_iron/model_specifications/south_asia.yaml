components:
    vivarium_public_health:
        population:
            - BasePopulation()
            - Mortality()
        #risks:
        #    - Risk('risk_factor.low_birth_weight_and_short_gestation')

    vivarium_gates_iv_iron.components:
        - Pregnancy()
<<<<<<< HEAD
        - DisabilityObserver()
        - MortalityObserver()
        - PregnancyObserver()
=======
#        - DisabilityObserver()
#        - MortalityObserver()
>>>>>>> de903b8a
#
#        #- LowBirthWeight()
#        #- ShortGestation()

configuration:
    input_data:
        input_draw_number: 0
        location: 'South Asia'
        artifact_path: '/ihme/costeffectiveness/artifacts/vivarium_gates_iv_iron/south_asia.hdf'
    interpolation:
        order: 0
        extrapolate: True
    randomness:
        map_size: 1_000_000
        key_columns: ['entrance_time', 'age']
        random_seed: 0
    time:
        start:
            year: 2022
            month: 1
            day: 1
        end:
            year: 2024
            month: 12
            day: 31
        step_size: 7 # Days
    population:
        population_size: 10_000
        age_start: 7
        age_end: 54

    metrics:
        disability:
            by_age: True
            by_sex: True
            by_year: True
        mortality:
            by_age: True
            by_sex: True
            by_year: True
        pregnancy:
            by_age: True
            by_sex: False
            by_year: True<|MERGE_RESOLUTION|>--- conflicted
+++ resolved
@@ -8,14 +8,10 @@
 
     vivarium_gates_iv_iron.components:
         - Pregnancy()
-<<<<<<< HEAD
         - DisabilityObserver()
         - MortalityObserver()
         - PregnancyObserver()
-=======
-#        - DisabilityObserver()
-#        - MortalityObserver()
->>>>>>> de903b8a
+
 #
 #        #- LowBirthWeight()
 #        #- ShortGestation()
