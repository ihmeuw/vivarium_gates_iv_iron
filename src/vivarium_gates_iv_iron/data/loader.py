"""Loads, standardizes and validates input data for the simulation.

Abstract the extract and transform pieces of the artifact ETL.
The intent here is to provide a uniform interface around this portion
of artifact creation. The value of this interface shows up when more
complicated data needs are part of the project. See the BEP project
for an example.

`BEP <https://github.com/ihmeuw/vivarium_gates_bep/blob/master/src/vivarium_gates_bep/data/loader.py>`_

.. admonition::

   No logging is done here. Logging is done in vivarium inputs itself and forwarded.
"""
import pandas as pd

from gbd_mapping import causes, covariates, risk_factors, sequelae
from db_queries import (
    get_covariate_estimates,
    get_location_metadata,
    get_population,
)
from vivarium_gbd_access.utilities import get_draws
from vivarium.framework.artifact import EntityKey
from vivarium_gbd_access import constants as gbd_constants, gbd
from vivarium_inputs import (
    globals as vi_globals,
    interface,
    utilities as vi_utils,
    utility_data,
)
from vivarium_inputs.mapping_extension import alternative_risk_factors

from vivarium_gates_iv_iron.constants import data_keys, metadata
from vivarium_gates_iv_iron.data import utilities
from vivarium_gates_iv_iron.utilities import (
    get_norm_from_quantiles,
    get_random_variable_draws_for_location,
)


def get_data(lookup_key: str, location: str) -> pd.DataFrame:
    """Retrieves data from an appropriate source.

    Parameters
    ----------
    lookup_key
        The key that will eventually get put in the artifact with
        the requested data.
    location
        The location to get data for.

    Returns
    -------
        The requested data.

    """
    mapping = {
        data_keys.POPULATION.LOCATION: load_population_location,
        data_keys.POPULATION.STRUCTURE: load_population_structure,
        data_keys.POPULATION.AGE_BINS: load_age_bins,
        data_keys.POPULATION.DEMOGRAPHY: load_demographic_dimensions,
        data_keys.POPULATION.TMRLE: load_theoretical_minimum_risk_life_expectancy,
        data_keys.POPULATION.ACMR: load_standard_data,
        data_keys.PREGNANCY.INCIDENCE_RATE: load_pregnancy_incidence_rate,
        data_keys.PREGNANCY.PREGNANT_PREVALENCE: get_prevalence_pregnant,
        data_keys.PREGNANCY.NOT_PREGNANT_PREVALENCE: get_prevalence_not_pregnant,
        data_keys.PREGNANCY.POSTPARTUM_PREVALENCE: get_prevalence_postpartum,
        data_keys.PREGNANCY.INCIDENCE_RATE_MISCARRIAGE: load_standard_data,
        data_keys.PREGNANCY.INCIDENCE_RATE_ECTOPIC: load_standard_data,
        data_keys.PREGNANCY.ASFR: load_asfr,
        data_keys.PREGNANCY.SBR: load_sbr,
        data_keys.LBWSG.DISTRIBUTION: load_metadata,
        data_keys.LBWSG.CATEGORIES: load_metadata,
        data_keys.LBWSG.EXPOSURE: load_lbwsg_exposure,
        data_keys.PREGNANCY_OUTCOMES.STILLBIRTH: load_pregnancy_outcome,
        data_keys.PREGNANCY_OUTCOMES.LIVE_BIRTH: load_pregnancy_outcome,
        data_keys.PREGNANCY_OUTCOMES.OTHER: load_pregnancy_outcome,
        data_keys.MATERNAL_DISORDERS.CSMR: load_standard_data,
        data_keys.MATERNAL_DISORDERS.INCIDENCE_RATE: load_standard_data,
        data_keys.MATERNAL_DISORDERS.YLDS: load_maternal_disorders_ylds,
        data_keys.MATERNAL_HEMORRHAGE.CSMR: load_standard_data,
        data_keys.MATERNAL_HEMORRHAGE.INCIDENCE_RATE: load_standard_data,
<<<<<<< HEAD
        # TODO - add appropriate mappings
        # data_keys.DIARRHEA_PREVALENCE: load_standard
        # _data,
        # data_keys.DIARRHEA_INCIDENCE_RATE: load_standard_data,
        # data_keys.DIARRHEA_REMISSION_RATE: load_standard_data,
        # data_keys.DIARRHEA_CAUSE_SPECIFIC_MORTALITY_RATE: load_standard_data,
        # data_keys.DIARRHEA_EXCESS_MORTALITY_RATE: load_standard_data,
        # data_keys.DIARRHEA_DISABILITY_WEIGHT: load_standard_data,
        # data_keys.DIARRHEA_RESTRICTIONS: load_metadata,
=======
>>>>>>> 36fd5176
    }
    return mapping[lookup_key](lookup_key, location)


def load_population_location(key: str, location: str) -> str:
    if key != data_keys.POPULATION.LOCATION:
        raise ValueError(f"Unrecognized key {key}")

    return location


def load_population_structure(key: str, location: str) -> pd.DataFrame:
    if location == "LMICs":
        world_bank_1 = filter_population(interface.get_population_structure("World Bank Low Income"))
        world_bank_2 = filter_population(interface.get_population_structure("World Bank Lower Middle Income"))
        population_structure = pd.concat([world_bank_1, world_bank_2])
    else:
        population_structure = filter_population(interface.get_population_structure(location))
    return population_structure


def load_age_bins(key: str, location: str) -> pd.DataFrame:
    return interface.get_age_bins()


def load_demographic_dimensions(key: str, location: str) -> pd.DataFrame:
    return pd.DataFrame([
        {
            'location': location,
            'sex': 'Female',
            'age_start': 7,
            'age_end': 54,
            'year_start': 2021,
            'year_end': 2022,
        }
    ]).set_index(['location', 'sex', 'age_start', 'age_end', 'year_start', 'year_end'])
    # return interface.get_demographic_dimensions(location)


def load_theoretical_minimum_risk_life_expectancy(key: str, location: str) -> pd.DataFrame:
    return interface.get_theoretical_minimum_risk_life_expectancy()


def load_standard_data(key: str, location: str) -> pd.DataFrame:
    key = EntityKey(key)
    entity = get_entity(key)
    return interface.get_measure(entity, key.measure, location).droplevel("location")


def load_metadata(key: str, location: str):
    key = EntityKey(key)
    entity = get_entity(key)
    entity_metadata = entity[key.measure]
    if hasattr(entity_metadata, "to_dict"):
        entity_metadata = entity_metadata.to_dict()
    return entity_metadata


def _load_em_from_meid(location, meid, measure):
    location_id = utility_data.get_location_id(location)
    data = gbd.get_modelable_entity_draws(meid, location_id)
    data = data[data.measure_id == vi_globals.MEASURES[measure]]
    data = vi_utils.normalize(data, fill_value=0)
    data = data.filter(vi_globals.DEMOGRAPHIC_COLUMNS + vi_globals.DRAW_COLUMNS)
    data = vi_utils.reshape(data)
    data = vi_utils.scrub_gbd_conventions(data, location)
    data = vi_utils.split_interval(
        data, interval_column="age", split_column_prefix="age"
    )
    data = vi_utils.split_interval(
        data, interval_column="year", split_column_prefix="year"
    )
    return vi_utils.sort_hierarchical_data(data)


def load_pregnancy_incidence_rate(key: str, location: str):
    not_pregnant = get_prevalence_not_pregnant(key, location)
    pregnancy_incidence_rate = _get_pregnancy_outcome_denominator(key, location) / not_pregnant

    return pregnancy_incidence_rate


def load_asfr(key: str, location: str):
    asfr = load_standard_data(key, location)

    # pivot
    asfr = asfr.reset_index()
    asfr = asfr[(asfr.sex == 'Female')
                & (asfr.age_start >= 7)
                & (asfr.age_end <= 57)
                & (asfr.year_start == 2019)]
    asfr_pivot = asfr.pivot(index=[col for col in metadata.ARTIFACT_INDEX_COLUMNS if col != "location"],
                            columns='parameter', values='value')
    asfr_draws = asfr_pivot.apply(create_draws, args=(key, location), axis=1)

    return asfr_draws


def load_sbr(key: str, location: str):
    index_cols = ['sex', 'age_start', 'age_end', 'year_start', 'year_end']

    child_locs = get_child_locs(location)
    child_dfs = [get_child_sbr_with_weighting_unit(loc) for loc in child_locs]

    disaggregated_df = pd.concat(child_dfs)

    df = pd.concat([weighted_average(disaggregated_df, 'sbr', f"draw_{i}", index_cols) for i in range(1000)],
                   axis=1)
    df.columns = [f"draw_{i}" for i in range(1000)]

    return df


def get_child_sbr_with_weighting_unit(location: str):
    def get_sbr_value():
        sbr = load_standard_data(data_keys.PREGNANCY.SBR, location)
        sbr = sbr.reset_index()
        sbr = sbr[(sbr.year_start == 2019) & (sbr.parameter == 'mean_value')]['value'].values[0]
        return sbr

    sbr_df = get_weighting_units(location)
    sbr_df['sbr'] = get_sbr_value()
    sbr_df['location'] = location
    sbr_df = sbr_df.reset_index()

    return sbr_df


def get_child_locs(location, location_set_id: int = 35, decomp: str = 'step4'):
    # Level = 3 default parameter pulls child locations at national level
    # location_set_id = 35 is for GBD model results

    parent_id = utility_data.get_location_id(location)
    loc_metadata = get_location_metadata(location_set_id=location_set_id,
                                         decomp_step=decomp,
                                         gbd_round_id=metadata.GBD_2019_ROUND_ID)

    path_lists = [[int(loc) for loc in path.split(',')] for path in loc_metadata.path_to_top_parent]

    is_child_loc = [parent_id in path_list for path_list in path_lists]

    # Subset to level
    is_country = loc_metadata.location_type == "admin0"
    child_locs = loc_metadata.loc[(is_child_loc) & (is_country), 'location_name'].tolist()

    return child_locs


def get_weighting_units(location):
    asfr_draws = get_data(data_keys.PREGNANCY.ASFR, location)
    wra = get_wra(location)

    df = pd.concat([asfr_draws, wra], axis=1)
    draw_cols = [f"draw_{i}" for i in range(1000)]
    wu_df = df[draw_cols].multiply(wra['wra'], axis=0)
    wu_df.index = df.index

    return wu_df


def get_wra(location: str, decomp: str = "step4"):
    location_id = utility_data.get_location_id(location)
    wra = get_population(decomp_step=decomp, age_group_id=[7, 8, 9, 10, 11, 12, 13, 14, 15], sex_id=2,
                         gbd_round_id=metadata.GBD_2019_ROUND_ID, location_id=location_id)

    # reshape to vivarium format
    wra = wra.set_index(['age_group_id', 'location_id', 'sex_id', 'year_id']).drop('run_id', axis=1)
    wra = utilities.scrub_gbd_conventions(wra, location)
    wra = vi_utils.split_interval(wra, interval_column='age', split_column_prefix='age')
    wra = vi_utils.split_interval(wra, interval_column='year', split_column_prefix='year')
    wra = vi_utils.sort_hierarchical_data(wra)

    wra = wra.rename({'population': 'wra'}, axis=1)
    wra.index = wra.index.droplevel('location')

    return wra


def weighted_average(df, data_col, weight_col, by_col):
    df['_data_times_weight'] = df[data_col] * df[weight_col]
    g = df.groupby(by_col)
    result = g['_data_times_weight'].sum() / g[weight_col].sum()
    del df['_data_times_weight'], df[weight_col]
    return result


def get_entity(key: str):
    # Map of entity types to their gbd mappings.
    type_map = {
        "cause": causes,
        "covariate": covariates,
        "risk_factor": risk_factors,
        "alternative_risk_factor": alternative_risk_factors,
    }
    key = EntityKey(key)
    return type_map[key.type][key.name]


def filter_population(unfiltered: pd.DataFrame) -> pd.DataFrame:
    unfiltered = unfiltered.reset_index()
    filtered_pop = unfiltered[(unfiltered.sex == "Female") & (unfiltered.age_start >= 5) & (unfiltered.age_end <= 60)]
    filtered_pop = filtered_pop.set_index(metadata.ARTIFACT_INDEX_COLUMNS)

    return filtered_pop


def load_lbwsg_exposure(key: str, location: str) -> pd.DataFrame:
    if key != data_keys.LBWSG.EXPOSURE:
        raise ValueError(f'Unrecognized key {key}')

    key = EntityKey(key)
    entity = utilities.get_entity(key)
    data = utilities.get_data(key, entity, location, gbd_constants.SOURCES.EXPOSURE, 'rei_id',
                              metadata.AGE_GROUP.GBD_2019_LBWSG_EXPOSURE, metadata.GBD_2019_ROUND_ID, 'step4')
    data = data[data['year_id'] == 2019].drop(columns='year_id')
    data = utilities.process_exposure(data, key, entity, location, metadata.GBD_2019_ROUND_ID,
                                      metadata.AGE_GROUP.GBD_2019_LBWSG_EXPOSURE | metadata.AGE_GROUP.GBD_2020)
    data = data[data.index.get_level_values('year_start') == 2019]
    return data


def create_draws(df: pd.DataFrame, key: str, location: str):
    """
    Parameters
    ----------
    df: Multi-index dataframe with mean, lower, and upper values columns.
    location
    key:
    Returns
    -------

    """
    # location defined in namespace outside of function
    mean = df['mean_value']
    lower = df['lower_value']
    upper = df['upper_value']

    Tuple = (key, get_norm_from_quantiles(mean=mean, lower=lower, upper=upper))
    # pull index from constants
    draws = get_random_variable_draws_for_location(pd.Index([f'draw_{i}' for i in range(0, 1000)]), location, *Tuple)

    return draws


def get_prevalence_not_pregnant(key: str, location: str) -> pd.DataFrame:
    np_prevalence = 1 - get_prevalence_pregnant(key, location) - get_prevalence_postpartum(key, location)

    return np_prevalence


def get_prevalence_pregnant(key: str, location: str) -> pd.DataFrame:
    asfr = get_data(data_keys.PREGNANCY.ASFR, location)
    sbr = get_data(data_keys.PREGNANCY.SBR, location)
    incidence_c995 = get_data(data_keys.PREGNANCY.INCIDENCE_RATE_MISCARRIAGE, location)
    incidence_c374 = get_data(data_keys.PREGNANCY.INCIDENCE_RATE_ECTOPIC, location)

    prevalence_pregnant = (((asfr + asfr * sbr) * 40 / 52) +
                           ((incidence_c995 + incidence_c374) * 24 / 52))

    return prevalence_pregnant


def get_prevalence_postpartum(key: str, location: str) -> pd.DataFrame:
    return _get_pregnancy_outcome_denominator(key, location) * 6 / 52


def _get_pregnancy_outcome_denominator(key: str, location: str, asfr=None, sbr=None,
                                       incidence_c995=None, incidence_c374=None):
    # ASFR + ASFR * SBR + incidence_c995 + incidence_c374)
    if asfr is None:
        asfr = get_data(data_keys.PREGNANCY.ASFR, location)
    if sbr is None:
        sbr = get_data(data_keys.PREGNANCY.SBR, location)
    if incidence_c995 is None:
        incidence_c995 = get_data(data_keys.PREGNANCY.INCIDENCE_RATE_MISCARRIAGE, location)
    if incidence_c374 is None:
        incidence_c374 = get_data(data_keys.PREGNANCY.INCIDENCE_RATE_ECTOPIC, location)

    return asfr + asfr * sbr + incidence_c995 + incidence_c374


def load_pregnancy_outcome(key: str, location: str):
    # live_birht =  asfr/denom
    # stillbirth =  asfr*sbr
    # other = addition both incidence
    asfr = get_data(data_keys.PREGNANCY.ASFR, location)
    sbr = get_data(data_keys.PREGNANCY.SBR, location)
    incidence_c995 = get_data(data_keys.PREGNANCY.INCIDENCE_RATE_MISCARRIAGE, location)
    incidence_c374 = get_data(data_keys.PREGNANCY.INCIDENCE_RATE_ECTOPIC, location)
    pregnancy_denominator = _get_pregnancy_outcome_denominator(key, location, asfr=asfr, sbr=sbr,
                                                               incidence_c995=incidence_c995,
                                                               incidence_c374=incidence_c374)

    if key == data_keys.PREGNANCY_OUTCOMES.LIVE_BIRTH:
        return asfr / pregnancy_denominator
    elif key == data_keys.PREGNANCY_OUTCOMES.STILLBIRTH:
        return (asfr * sbr) / pregnancy_denominator
    elif key == data_keys.PREGNANCY_OUTCOMES.OTHER:
        return (incidence_c374 + incidence_c995) / pregnancy_denominator
    else:
        raise ValueError(f'Unrecognized key {key}')


<<<<<<< HEAD
def subset_to_wra(df):
    df = df.query("sex=='Female' & year_start==2019 & age_start >= 10 & age_end <= 60")

    return (df)


=======
>>>>>>> 36fd5176
def reshape_to_vivarium_format(df, location):
    df = df.set_index(['age_group_id', 'sex_id', 'year_id'])
    df = utilities.scrub_gbd_conventions(df, location)
    df = vi_utils.split_interval(df, interval_column='age', split_column_prefix='age')
    df = vi_utils.split_interval(df, interval_column='year', split_column_prefix='year')
    df = vi_utils.sort_hierarchical_data(df)
    df.index = df.index.droplevel("location")

    return df


def get_maternal_ylds(entity_list, location):
    gbd_id_types = [entity.kind + '_id' for entity in entity_list]
    gbd_ids = [int(entity.gbd_id) for entity in entity_list]

    location_id = utility_data.get_location_id(location) if isinstance(location, str) else location

<<<<<<< HEAD
    df = get_draws(
=======
    ylds_draws = get_draws(
>>>>>>> 36fd5176
        gbd_id_types,
        gbd_ids,
        source=gbd_constants.SOURCES.COMO,
        year_id=2019,
        decomp_step=gbd_constants.DECOMP_STEP.STEP_5,
        gbd_round_id=gbd_constants.ROUND_IDS.GBD_2019,
        location_id=location_id,
        measure_id=vi_globals.MEASURES['YLDs']
    )

    groupby_cols = ['age_group_id', 'sex_id', 'year_id']
    draw_cols = [f"draw_{i}" for i in range(1000)]

    # aggregate by summing if given multiple entities
    if len(entity_list) > 1:
<<<<<<< HEAD
        df = df.groupby(groupby_cols)[draw_cols].sum().reset_index()

    return (df[groupby_cols + draw_cols])
=======
        ylds_draws = ylds_draws.groupby(groupby_cols)[draw_cols].sum().reset_index()

    return ylds_draws[groupby_cols + draw_cols]
>>>>>>> 36fd5176


def load_maternal_disorders_ylds(key: str, location: str) -> pd.DataFrame:
    maternal_disorders = [causes.maternal_disorders]

    maternal_ylds = get_maternal_ylds(maternal_disorders, location)
    maternal_ylds = reshape_to_vivarium_format(maternal_ylds, location)

    anemia_sequelae = [sequelae.mild_anemia_due_to_maternal_hemorrhage,
                       sequelae.moderate_anemia_due_to_maternal_hemorrhage,
                       sequelae.severe_anemia_due_to_maternal_hemorrhage]

    anemia_ylds = get_maternal_ylds(anemia_sequelae, location)
    anemia_ylds = reshape_to_vivarium_format(anemia_ylds, location)

    maternal_incidence = get_data(data_keys.MATERNAL_DISORDERS.INCIDENCE_RATE, location)
    # Update incidence for 55-59 year age group to match 50-54 year age group
    maternal_incidence.iloc[-1] = maternal_incidence.iloc[-2]

    # TODO: check with Ali for final demoninator
    # maternal_csmr = get_data(data_keys.MATERNAL_DISORDERS.CSMR, location)
<<<<<<< HEAD
    # maternal_csmr = subset_to_wra(maternal_csmr)
    #
    # acmr = get_data(data_keys.POPULATION.ACMR, location)
    # acmr = subset_to_wra(acmr)
=======
    # acmr = get_data(data_keys.POPULATION.ACMR, location)
>>>>>>> 36fd5176

    # TODO: replace nans with 0 here instead of in pregnancy component?
    return (maternal_ylds - anemia_ylds) / maternal_incidence<|MERGE_RESOLUTION|>--- conflicted
+++ resolved
@@ -81,18 +81,6 @@
         data_keys.MATERNAL_DISORDERS.YLDS: load_maternal_disorders_ylds,
         data_keys.MATERNAL_HEMORRHAGE.CSMR: load_standard_data,
         data_keys.MATERNAL_HEMORRHAGE.INCIDENCE_RATE: load_standard_data,
-<<<<<<< HEAD
-        # TODO - add appropriate mappings
-        # data_keys.DIARRHEA_PREVALENCE: load_standard
-        # _data,
-        # data_keys.DIARRHEA_INCIDENCE_RATE: load_standard_data,
-        # data_keys.DIARRHEA_REMISSION_RATE: load_standard_data,
-        # data_keys.DIARRHEA_CAUSE_SPECIFIC_MORTALITY_RATE: load_standard_data,
-        # data_keys.DIARRHEA_EXCESS_MORTALITY_RATE: load_standard_data,
-        # data_keys.DIARRHEA_DISABILITY_WEIGHT: load_standard_data,
-        # data_keys.DIARRHEA_RESTRICTIONS: load_metadata,
-=======
->>>>>>> 36fd5176
     }
     return mapping[lookup_key](lookup_key, location)
 
@@ -396,15 +384,12 @@
         raise ValueError(f'Unrecognized key {key}')
 
 
-<<<<<<< HEAD
 def subset_to_wra(df):
     df = df.query("sex=='Female' & year_start==2019 & age_start >= 10 & age_end <= 60")
 
     return (df)
 
 
-=======
->>>>>>> 36fd5176
 def reshape_to_vivarium_format(df, location):
     df = df.set_index(['age_group_id', 'sex_id', 'year_id'])
     df = utilities.scrub_gbd_conventions(df, location)
@@ -422,11 +407,8 @@
 
     location_id = utility_data.get_location_id(location) if isinstance(location, str) else location
 
-<<<<<<< HEAD
-    df = get_draws(
-=======
+
     ylds_draws = get_draws(
->>>>>>> 36fd5176
         gbd_id_types,
         gbd_ids,
         source=gbd_constants.SOURCES.COMO,
@@ -442,15 +424,9 @@
 
     # aggregate by summing if given multiple entities
     if len(entity_list) > 1:
-<<<<<<< HEAD
-        df = df.groupby(groupby_cols)[draw_cols].sum().reset_index()
-
-    return (df[groupby_cols + draw_cols])
-=======
         ylds_draws = ylds_draws.groupby(groupby_cols)[draw_cols].sum().reset_index()
 
     return ylds_draws[groupby_cols + draw_cols]
->>>>>>> 36fd5176
 
 
 def load_maternal_disorders_ylds(key: str, location: str) -> pd.DataFrame:
@@ -472,14 +448,7 @@
 
     # TODO: check with Ali for final demoninator
     # maternal_csmr = get_data(data_keys.MATERNAL_DISORDERS.CSMR, location)
-<<<<<<< HEAD
-    # maternal_csmr = subset_to_wra(maternal_csmr)
-    #
     # acmr = get_data(data_keys.POPULATION.ACMR, location)
-    # acmr = subset_to_wra(acmr)
-=======
-    # acmr = get_data(data_keys.POPULATION.ACMR, location)
->>>>>>> 36fd5176
 
     # TODO: replace nans with 0 here instead of in pregnancy component?
     return (maternal_ylds - anemia_ylds) / maternal_incidence