--- conflicted
+++ resolved
@@ -78,23 +78,9 @@
         data_keys.PREGNANCY_OUTCOMES.OTHER: load_pregnancy_outcome,
         data_keys.MATERNAL_DISORDERS.CSMR: load_standard_data,
         data_keys.MATERNAL_DISORDERS.INCIDENCE_RATE: load_standard_data,
-<<<<<<< HEAD
         data_keys.MATERNAL_DISORDERS.YLDS: load_maternal_disorders_ylds,
         data_keys.MATERNAL_HEMORRHAGE.CSMR: load_standard_data,
         data_keys.MATERNAL_HEMORRHAGE.INCIDENCE_RATE: load_standard_data,
-=======
-        #data_keys.MATERNAL_DISORDERS.DISABILITY_WEIGHT: load_maternal_disorders_disability_weight,
-        data_keys.MATERNAL_HEMORRHAGE.CSMR: load_standard_data,
-        data_keys.MATERNAL_HEMORRHAGE.INCIDENCE_RATE: load_standard_data,
-        # TODO - add appropriate mappings
-        # data_keys.DIARRHEA_PREVALENCE: load_standard_data,
-        # data_keys.DIARRHEA_INCIDENCE_RATE: load_standard_data,
-        # data_keys.DIARRHEA_REMISSION_RATE: load_standard_data,
-        # data_keys.DIARRHEA_CAUSE_SPECIFIC_MORTALITY_RATE: load_standard_data,
-        # data_keys.DIARRHEA_EXCESS_MORTALITY_RATE: load_standard_data,
-        # data_keys.DIARRHEA_DISABILITY_WEIGHT: load_standard_data,
-        # data_keys.DIARRHEA_RESTRICTIONS: load_metadata,
->>>>>>> 91c9fd04
     }
     return mapping[lookup_key](lookup_key, location)
 
@@ -397,8 +383,6 @@
     else:
         raise ValueError(f'Unrecognized key {key}')
 
-
-<<<<<<< HEAD
 def subset_to_wra(df):
     df = df.query("sex=='Female' & year_start==2019 & age_start >= 10 & age_end <= 60")
 
@@ -466,9 +450,4 @@
     # acmr = get_data(data_keys.POPULATION.ACMR, location)
 
     # TODO: replace nans with 0 here instead of in pregnancy component?
-    return (maternal_ylds - anemia_ylds) / maternal_incidence
-=======
-def load_maternal_disorders_disability_weight(key: str, location: str) -> pd.DataFrame:
-    # DW_c366 = (ylds_c366 - ylds_s182,s183,s184) / (incidence_rate_c366 - (ACMR - csmr_c366 + csmr_c366/incidence_rate_c366))
-    ...
->>>>>>> 91c9fd04
+    return (maternal_ylds - anemia_ylds) / maternal_incidence